--- conflicted
+++ resolved
@@ -9,11 +9,7 @@
 embassy-sync = { version = "0.1.0", path = "../../embassy-sync", features = ["defmt"] }
 embassy-executor = { version = "0.1.0", path = "../../embassy-executor", features = ["defmt", "integrated-timers"] }
 embassy-time = { version = "0.1.0", path = "../../embassy-time", features = ["defmt", "defmt-timestamp-uptime"] }
-<<<<<<< HEAD
-embassy-rp = { version = "0.1.0", path = "../../embassy-rp", features = ["defmt", "unstable-traits", "nightly", "unstable-pac", "time-driver", "critical-section-impl"] }
-=======
-embassy-rp = { version = "0.1.0", path = "../../embassy-rp", features = ["defmt", "unstable-traits", "nightly", "unstable-pac", "time-driver", "pio"] }
->>>>>>> 36639e52
+embassy-rp = { version = "0.1.0", path = "../../embassy-rp", features = ["defmt", "unstable-traits", "nightly", "unstable-pac", "time-driver", "pio", "critical-section-impl"] }
 embassy-usb = { version = "0.1.0", path = "../../embassy-usb", features = ["defmt"] }
 embassy-net = { version = "0.1.0", path = "../../embassy-net", features = ["defmt", "nightly", "tcp", "dhcpv4", "medium-ethernet", "pool-16"] }
 embassy-futures = { version = "0.1.0", path = "../../embassy-futures" }
